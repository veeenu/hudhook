--- conflicted
+++ resolved
@@ -32,13 +32,8 @@
 once_cell = "1.8.0"
 parking_lot = "0.11.2"
 simplelog = "0.11.0"
-<<<<<<< HEAD
-widestring = "0.5.1"
+widestring = "1.0.1"
 windows = { version = "0.39.0", features = [
-=======
-widestring = "1.0.1"
-windows = { version = "0.34.0", features = [
->>>>>>> e5a66141
   "Win32_Devices_HumanInterfaceDevice",
   "Win32_Foundation",
   "Win32_System_Console",
