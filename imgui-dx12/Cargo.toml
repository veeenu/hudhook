[package]
name = "imgui-dx12"
version = "0.1.0"
edition = "2021"

[[example]]
name = "hello_world"
crate_type = ["bin"]

# See more keys and their definitions at https://doc.rust-lang.org/cargo/reference/manifest.html

[dependencies]
imgui = "0.8.0"
imgui-sys = "0.8.0"
log = "0.4.16"
memoffset = "0.6.5"
simplelog = "0.11.2"
<<<<<<< HEAD
windows = { version = "0.39.0", features = [
=======
widestring = "1.0.1"
windows = { version = "0.34.0", features = [
>>>>>>> e5a66141
  "Win32_Devices_HumanInterfaceDevice",
  "Win32_Foundation",
  "Win32_Security",
  "Win32_System_LibraryLoader",
  "Win32_System_Threading",
  "Win32_Graphics_Dxgi",
  "Win32_Graphics_Dxgi_Common",
  "Win32_Graphics_Direct3D",
  "Win32_Graphics_Direct3D12",
  "Win32_Graphics_Direct3D_Fxc",
  "Win32_Graphics_Gdi",
  "Win32_UI_WindowsAndMessaging",
] }<|MERGE_RESOLUTION|>--- conflicted
+++ resolved
@@ -15,12 +15,8 @@
 log = "0.4.16"
 memoffset = "0.6.5"
 simplelog = "0.11.2"
-<<<<<<< HEAD
+widestring = "1.0.1"
 windows = { version = "0.39.0", features = [
-=======
-widestring = "1.0.1"
-windows = { version = "0.34.0", features = [
->>>>>>> e5a66141
   "Win32_Devices_HumanInterfaceDevice",
   "Win32_Foundation",
   "Win32_Security",
