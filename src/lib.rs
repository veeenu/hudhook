#![feature(lazy_cell)]
//! # hudhook
//!
//! This library implements a mechanism for hooking into the
//! render loop of applications and drawing things on screen via
//! [`imgui`](https://docs.rs/imgui/0.8.0/imgui/). It has been largely inspired
//! by [CheatEngine](https://www.cheatengine.org/).
//!
//! Currently, DirectX9, DirectX 11, DirectX 12 and OpenGL 3 are supported.
//!
//! This library **requires** Rust nightly.
//!
//! For complete, fully fledged examples of usage, check out the following
//! projects:
//!
//! - [`darksoulsiii-practice-tool`](https://github.com/veeenu/darksoulsiii-practice-tool)
//! - [`eldenring-practice-tool`](https://github.com/veeenu/eldenring-practice-tool)
//!
//! It is a good idea to refer to these projects for any doubts about the API
//! which aren't clarified by this documentation, as this project is directly
//! derived from them.
//!
//! Refer to [this post](https://veeenu.github.io/blog/sekiro-practice-tool-architecture/) for
//! in-depth information about the architecture of the library.
//!
//! [`darksoulsiii-practice-tool`]: https://github.com/veeenu/darksoulsiii-practice-tool
//! [`eldenring-practice-tool`]: https://github.com/veeenu/eldenring-practice-tool
//!
//! ## Fair warning
//!
//! [`hudhook`](crate) provides essential, crash-safe features for memory
//! manipulation and UI rendering. It does, alas, contain a hefty amount of FFI
//! and `unsafe` code which still has to be thoroughly tested, validated and
//! audited for soundness. It should be OK for small projects such as videogame
//! mods, but it may crash your application at this stage.
//!
//! ## Examples
//!
//! ### Hooking the render loop and drawing things with `imgui`
//!
//! Compile your crate with both a `cdylib` and an executable target. The
//! executable will be very minimal and used to inject the DLL into the
//! target process.
//!
//! #### Building the render loop
//!
//! Implement the render loop trait for your hook target.
//!
//! ##### Example
//!
//! Implement the [`hooks::ImguiRenderLoop`] trait:
//!
//! ```no_run
//! // lib.rs
//! use hudhook::hooks::{ImguiRenderLoop, ImguiRenderLoopFlags};
//! use hudhook::*;
//!
//! pub struct MyRenderLoop;
//!
//! impl ImguiRenderLoop for MyRenderLoop {
//!     fn render(&mut self, ui: &mut imgui::Ui, flags: &ImguiRenderLoopFlags) {
//!         ui.window("My first render loop")
//!             .position([0., 0.], imgui::Condition::FirstUseEver)
//!             .size([320., 200.], imgui::Condition::FirstUseEver)
//!             .build(|| {
//!                 ui.text("Hello, hello!");
//!             });
//!     }
//! }
//!
//! {
//!     // Use this if hooking into a DirectX 9 application.
//!     use hudhook::hooks::dx9::ImguiDx9Hooks;
//!     hudhook!(MyRenderLoop.into_hook::<ImguiDx9Hooks>());
//! }
//!
//! {
//!     // Use this if hooking into a DirectX 11 application.
//!     use hudhook::hooks::dx11::ImguiDx11Hooks;
//!     hudhook!(MyRenderLoop.into_hook::<ImguiDx11Hooks>());
//! }
//!
//! {
//!     // Use this if hooking into a DirectX 12 application.
//!     use hudhook::hooks::dx12::ImguiDx12Hooks;
//!     hudhook!(MyRenderLoop.into_hook::<ImguiDx12Hooks>());
//! }
//!
//! {
//!     // Use this if hooking into a DirectX 9 application.
//!     use hudhook::hooks::opengl3::ImguiOpenGl3Hooks;
//!     hudhook!(MyRenderLoop.into_hook::<ImguiOpenGl3Hooks>());
//! }
//! ```
//!
//! #### Injecting the DLL
//!
//! You can use the facilities in [`inject`] in your binaries to inject
//! the DLL in your target process.
//!
//! ```no_run
//! // main.rs
//! use hudhook::inject::Process;
//!
//! fn main() {
//!     let mut cur_exe = std::env::current_exe().unwrap();
//!     cur_exe.push("..");
//!     cur_exe.push("libmyhook.dll");
//!
//!     let cur_dll = cur_exe.canonicalize().unwrap();
//!
//!     Process::by_name("MyTargetApplication.exe").unwrap().inject(cur_dll).unwrap();
//! }
//! ```
#![allow(clippy::needless_doctest_main)]

mod mh;

pub mod hooks;
pub mod inject;
pub mod renderers;

/// Utility functions.
pub mod utils {
    use std::sync::atomic::{AtomicBool, Ordering};

    static CONSOLE_ALLOCATED: AtomicBool = AtomicBool::new(false);

    /// Allocate a Windows console.
    pub fn alloc_console() {
        if !CONSOLE_ALLOCATED.swap(true, Ordering::SeqCst) {
            unsafe {
                // Allocate a console
                crate::reexports::AllocConsole();
            }
        }
    }

    pub fn enable_console_colors() {
        if CONSOLE_ALLOCATED.load(Ordering::SeqCst) {
            unsafe {
                // Get the stdout handle
                let stdout_handle =
                    crate::reexports::GetStdHandle(crate::reexports::STD_OUTPUT_HANDLE).unwrap();

                // call GetConsoleMode to get the current mode of the console
                let mut current_console_mode = crate::reexports::CONSOLE_MODE(0);
                crate::reexports::GetConsoleMode(stdout_handle, &mut current_console_mode).unwrap();

                // Set the new mode to include ENABLE_VIRTUAL_TERMINAL_PROCESSING for ANSI
                // escape sequences
                current_console_mode.0 |= crate::reexports::ENABLE_VIRTUAL_TERMINAL_PROCESSING.0;

                // Call SetConsoleMode to set the new mode
                crate::reexports::SetConsoleMode(stdout_handle, current_console_mode).unwrap();
            }
        }
    }

    /// Free the previously allocated Windows console.
    pub fn free_console() {
        if CONSOLE_ALLOCATED.swap(false, Ordering::SeqCst) {
            unsafe {
                crate::reexports::FreeConsole();
            }
        }
    }
}

/// Functions that manage the lifecycle of hooks.
///
/// ## Ejecting a DLL
///
/// To eject your DLL, invoke the [`eject`] method from anywhere in your
/// render loop. This will disable the hooks, free the console (if it has
/// been created before) and invoke `FreeLibraryAndExitThread`.
///
/// Befor calling [`eject`], make sure to perform any manual cleanup (e.g.
/// dropping/resetting the contents of static mutable variables).
///
/// [`eject`]: lifecycle::eject
pub mod lifecycle {

    use std::thread;

    use windows::Win32::System::LibraryLoader::FreeLibraryAndExitThread;

    use crate::hooks::Hooks;

    /// Disable hooks and eject the DLL.
    pub fn eject() {
        thread::spawn(|| unsafe {
            crate::utils::free_console();

            if let Some(mut hooks) = global_state::HOOKS.take() {
                hooks.unhook();
            }

            if let Some(mut hooks) = global_state::COMMON_HOOKS.take() {
                hooks.unhook();
            }

            if let Some(module) = global_state::MODULE.take() {
                FreeLibraryAndExitThread(module, 0);
            }
        });
    }

    /// Exposes functions that store and manipulate global state data.
    ///
    /// The functions contained here are automatically invoked by the
    /// [`hudhook`](crate::hudhook) macro, and are needed to manage the
    /// hooks' lifetime.
    ///
    /// This module is not meant to be used by clients, but it has to be
    /// exposed as `pub` because the [`hudhook`](crate::hudhook)
    /// macro generates code in the client's library.
    pub mod global_state {

        use std::cell::OnceCell;

        use windows::Win32::Foundation::HINSTANCE;

        use crate::hooks::common::CommonHooks;
        use crate::hooks::{self};

        pub(super) static mut MODULE: OnceCell<HINSTANCE> = OnceCell::new();
        pub(super) static mut HOOKS: OnceCell<Box<dyn hooks::Hooks>> = OnceCell::new();
        pub(super) static mut COMMON_HOOKS: OnceCell<CommonHooks> = OnceCell::new();

        /// Please don't use me.
        pub fn set_module(module: HINSTANCE) {
            unsafe {
                MODULE.set(module).unwrap();
            }
        }

        /// Please don't use me.
        pub fn get_module() -> HINSTANCE {
            unsafe { *MODULE.get().unwrap() }
        }

        /// Please don't use me.
        pub fn set_hooks(hooks: Box<dyn hooks::Hooks>) {
            unsafe { HOOKS.set(hooks).ok() };
        }

        /// Please don't use me.
        pub fn set_common_hooks(hooks: CommonHooks) {
            unsafe { COMMON_HOOKS.set(hooks).ok() };
        }
    }
}

pub use imgui;
pub use tracing;

/// Convenience reexports for the [macro](crate::hudhook).
pub mod reexports {
    pub use windows::Win32::Foundation::HINSTANCE;
    pub use windows::Win32::System::Console::{
        AllocConsole, FreeConsole, GetConsoleMode, GetStdHandle, SetConsoleMode, CONSOLE_MODE,
        ENABLE_VIRTUAL_TERMINAL_PROCESSING, STD_OUTPUT_HANDLE,
    };
    pub use windows::Win32::System::SystemServices::{DLL_PROCESS_ATTACH, DLL_PROCESS_DETACH};
}

/// Entry point for the library.
///
/// After implementing your [render loop](crate::hooks) of choice, invoke
/// the macro to generate the `DllMain` function that will serve as entry point
/// for your hook.
///
/// Example usage:
/// ```no_run
/// use hudhook::hooks::dx12::ImguiDx12Hooks;
/// use hudhook::hooks::{ImguiRenderLoop, ImguiRenderLoopFlags};
/// use hudhook::*;
///
/// pub struct MyRenderLoop;
///
/// impl ImguiRenderLoop for MyRenderLoop {
///     fn render(&mut self, frame: &mut imgui::Ui, flags: &ImguiRenderLoopFlags) {
///         // ...
///     }
/// }
///
/// hudhook::hudhook!(MyRenderLoop.into_hook::<ImguiDx12Hooks>());
/// ```
#[macro_export]
macro_rules! hudhook {
    ($hooks:expr) => {
<<<<<<< HEAD
        use hudhook::hooks::Hooks;
        use hudhook::log::*;
=======
>>>>>>> ca7c804d
        use hudhook::reexports::*;
        use hudhook::tracing::*;
        use hudhook::*;

        /// Entry point created by the `hudhook` library.
        #[no_mangle]
        pub unsafe extern "stdcall" fn DllMain(
            hmodule: HINSTANCE,
            reason: u32,
            _: *mut std::ffi::c_void,
        ) {
            if reason == DLL_PROCESS_ATTACH {
                hudhook::lifecycle::global_state::set_module(hmodule);

                trace!("DllMain()");
                std::thread::spawn(move || {
                    let hooks: Box<dyn hooks::Hooks> = { $hooks };
                    let common_hooks = hooks::common::CommonHooks::new();
                    hooks.hook();
                    common_hooks.hook();
                    hudhook::lifecycle::global_state::set_hooks(hooks);
                    hudhook::lifecycle::global_state::set_common_hooks(common_hooks);
                });
            }
        }
    };
}<|MERGE_RESOLUTION|>--- conflicted
+++ resolved
@@ -252,8 +252,7 @@
     }
 }
 
-pub use imgui;
-pub use tracing;
+pub use {imgui, tracing};
 
 /// Convenience reexports for the [macro](crate::hudhook).
 pub mod reexports {
@@ -290,11 +289,8 @@
 #[macro_export]
 macro_rules! hudhook {
     ($hooks:expr) => {
-<<<<<<< HEAD
         use hudhook::hooks::Hooks;
         use hudhook::log::*;
-=======
->>>>>>> ca7c804d
         use hudhook::reexports::*;
         use hudhook::tracing::*;
         use hudhook::*;
